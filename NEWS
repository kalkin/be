--- conflicted
+++ resolved
@@ -1,17 +1,13 @@
-<<<<<<< HEAD
-December 4, 2009:
+December 4, 2009
  * new commands:
    email-bugs
  * broke `be comment --xml` out and extended into `be import-xml`
+ * added --dir option to `be diff'
  * new XML format <be-xml>
  * interfaces/email/interactive:
    * added support for [be-bug:xml] interface
    * improved security with restrict_file_access
  * assorted cleanups, bugfixes, and optimizations
-=======
-December 4, 2009
- * added --dir option to `be diff'
->>>>>>> efb79f10
 
 November 17, 2009
  * new becommands:
