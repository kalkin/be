--- conflicted
+++ resolved
@@ -25,17 +25,10 @@
     >>> import os
     >>> dir = tests.simple_bug_dir()
     >>> os.chdir(dir.dir)
-<<<<<<< HEAD
-    >>> execute(["a",])
-    minor
-    >>> execute(["a", "wishlist"])
-    >>> execute(["a",])
-=======
     >>> execute(["a"])
     minor
     >>> execute(["a", "wishlist"])
     >>> execute(["a"])
->>>>>>> 6691e227
     wishlist
     >>> execute(["a", "none"])
     Traceback (most recent call last):
