# Copyright (C) 2005 Aaron Bentley and Panometrics, Inc.
# <abentley@panoramicfeedback.com>
#
#    This program is free software; you can redistribute it and/or modify
#    it under the terms of the GNU General Public License as published by
#    the Free Software Foundation; either version 2 of the License, or
#    (at your option) any later version.
#
#    This program is distributed in the hope that it will be useful,
#    but WITHOUT ANY WARRANTY; without even the implied warranty of
#    MERCHANTABILITY or FITNESS FOR A PARTICULAR PURPOSE.  See the
#    GNU General Public License for more details.
#
#    You should have received a copy of the GNU General Public License
#    along with this program; if not, write to the Free Software
#    Foundation, Inc., 59 Temple Place, Suite 330, Boston, MA  02111-1307  USA
"""Show a particular bug"""
from libbe import cmdutil, bugdir
__desc__ = __doc__

def execute(args, test=False):
    """
    >>> import os
    >>> bd = bugdir.simple_bug_dir()
    >>> os.chdir(bd.root)
    >>> execute (["a",], test=True)
              ID : a
      Short name : a
        Severity : minor
          Status : open
        Assigned : 
          Target : 
        Reporter : 
         Creator : John Doe <jdoe@example.com>
         Created : Wed, 31 Dec 1969 19:00 (Thu, 01 Jan 1970 00:00:00 +0000)
    Bug A
    <BLANKLINE>
    """
    parser = get_parser()
    options, args = parser.parse_args(args)
    cmdutil.default_complete(options, args, parser,
                             bugid_args={0: lambda bug : bug.active==True})
    if len(args) == 0:
        raise cmdutil.UsageError
    bd = bugdir.BugDir(from_disk=True, manipulate_encodings=not test)
    for bugid in args:
        bug = bd.bug_from_shortname(bugid)
<<<<<<< HEAD
        print bug.string(show_comments=True)
        if bugid != args[-1]:
            print "" # add a blank line between bugs
=======
        if options.dumpXML:
            print bug.xml(show_comments=True)
        else:
            print bug.string(show_comments=True)
>>>>>>> bd8d5fdc

def get_parser():
    parser = cmdutil.CmdOptionParser("be show [options] BUG-ID [BUG-ID ...]")
    parser.add_option("-x", "--xml", action="store_true",
                      dest='dumpXML', help="Dump as XML")
    return parser

longhelp="""
Show all information about a bug.
"""

def help():
    return get_parser().help_str() + longhelp<|MERGE_RESOLUTION|>--- conflicted
+++ resolved
@@ -35,6 +35,19 @@
          Created : Wed, 31 Dec 1969 19:00 (Thu, 01 Jan 1970 00:00:00 +0000)
     Bug A
     <BLANKLINE>
+    >>> execute (["--xml", "a"], test=True)
+    <bug>
+      <uuid>a</uuid>
+      <short-name>a</short-name>
+      <severity>minor</severity>
+      <status>open</status>
+      <assigned><class 'libbe.settings_object.EMPTY'></assigned>
+      <target><class 'libbe.settings_object.EMPTY'></target>
+      <reporter><class 'libbe.settings_object.EMPTY'></reporter>
+      <creator>John Doe <jdoe@example.com></creator>
+      <created>Wed, 31 Dec 1969 19:00 (Thu, 01 Jan 1970 00:00:00 +0000)</created>
+      <summary>Bug A</summary>
+    </bug>
     """
     parser = get_parser()
     options, args = parser.parse_args(args)
@@ -45,16 +58,12 @@
     bd = bugdir.BugDir(from_disk=True, manipulate_encodings=not test)
     for bugid in args:
         bug = bd.bug_from_shortname(bugid)
-<<<<<<< HEAD
-        print bug.string(show_comments=True)
-        if bugid != args[-1]:
-            print "" # add a blank line between bugs
-=======
         if options.dumpXML:
             print bug.xml(show_comments=True)
         else:
             print bug.string(show_comments=True)
->>>>>>> bd8d5fdc
+            if bugid != args[-1]:
+                print "" # add a blank line between bugs
 
 def get_parser():
     parser = cmdutil.CmdOptionParser("be show [options] BUG-ID [BUG-ID ...]")
