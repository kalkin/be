--- conflicted
+++ resolved
@@ -57,12 +57,7 @@
     >>> a.extra_strings = []
     >>> print a.extra_strings
     []
-<<<<<<< HEAD
-    >>> a.save()
     >>> execute(["a"], manipulate_encodings=False)
-=======
-    >>> execute(["a"], test=True)
->>>>>>> 86d74730
     >>> bd._clear_bugs() # resync our copy of bug
     >>> a = bd.bug_from_shortname("a")
     >>> print a.extra_strings
